import argparse
import json
from pathlib import Path
import georinex
import pandas as pd
import numpy as np
import git

from prx import atmospheric_corrections as atmo
from prx.rinex_nav import nav_file_discovery
from prx import constants, helpers, converters
from prx.rinex_nav import evaluate as rinex_evaluate

log = helpers.get_logger(__name__)


def write_prx_file(
    prx_header: dict,
    prx_records: pd.DataFrame,
    file_name_without_extension: Path,
    output_format: str,
):
    output_writers = {"jsonseq": write_json_text_sequence_file, "csv": write_csv_file}
    if output_format not in output_writers.keys():
        assert False, f"Output format {output_format} not supported,  we can do {list(output_writers.keys())}"
    output_writers[output_format](prx_header, prx_records, file_name_without_extension)


def write_json_text_sequence_file(
    prx_header: dict, prx_records: pd.DataFrame, file_name_without_extension: Path
):
    output_file = Path(
        f"{str(file_name_without_extension)}.{constants.cPrxJsonTextSequenceFileExtension}"
    )
    with open(output_file, "w", encoding="utf-8") as file:
        file.write("\u241e" + json.dumps(prx_header, ensure_ascii=False) + "\n")
        drop_columns = [
            "time_of_reception_in_receiver_time",
            "satellite",
            "time_of_emission_in_satellite_time",
        ]
        for epoch in prx_records["time_of_reception_in_receiver_time"].unique():
            epoch = pd.Timestamp(epoch)
            epoch_obs = prx_records[
                prx_records["time_of_reception_in_receiver_time"] == epoch
            ]
            record = {
                "time_of_reception_in_receiver_time": epoch.strftime(
                    "%Y:%m:%dT%H:%M:%S.%f"
                ),
                "satellites": {},
            }
            for idx, row in epoch_obs.iterrows():
                sat = row["satellite"]
                row = row.dropna().to_frame().transpose()
                record["satellites"][sat] = {"observations": {}}
                for col in row.columns:
                    if len(col) == 3:
                        record["satellites"][sat]["observations"][col] = row[
                            col
                        ].values[0]
                        continue
                    if col in drop_columns:
                        continue
                    if type(row[col].values[0]) is np.ndarray:
                        row[col].values[0] = row[col].values[0].tolist()
                    record["satellites"][sat][col] = row[col].values[0]
            file.write("\u241e" + json.dumps(record, ensure_ascii=False) + "\n")
    log.info(f"Generated JSON Text Sequence prx file: {output_file}")


def write_csv_file(
    prx_header: dict, flat_records: pd.DataFrame, file_name_without_extension: Path
):
    output_file = Path(
        f"{str(file_name_without_extension)}.{constants.cPrxCsvFileExtension}"
    )
    # write header
    with open(output_file, "w", encoding="utf-8") as file:
        file.write(f"# {json.dumps(prx_header)}\n")
    flat_records["elevation_deg"] = np.rad2deg(flat_records.elevation_rad.to_numpy())
    flat_records["azimuth_deg"] = np.rad2deg(flat_records.azimuth_rad.to_numpy())
    flat_records = flat_records.drop(columns=["elevation_rad", "azimuth_rad"])
    # Re-arrange records to have one  line per code observation, with the associated carrier phase and
    # Doppler observation, and auxiliary information such as satellite position, velocity, clock offset, etc.
    # write records
    # Start with code observations, as they have TGDs, and merge in other observation types one by one
    flat_records["tracking_id"] = flat_records.observation_type.str[1:3]
    records = flat_records.loc[flat_records.observation_type.str.startswith("C")]
    records["C_obs"] = records.observation_value
    records = records.drop(columns=["observation_value", "observation_type"])
    type_2_unit = {"D": "hz", "L": "cycles", "S": "dBHz", "C": "m"}
    for obs_type in ["D", "L", "S"]:
        obs = flat_records.loc[flat_records.observation_type.str.startswith(obs_type)][
            [
                "satellite",
                "time_of_reception_in_receiver_time",
                "observation_value",
                "tracking_id",
            ]
        ]
        obs[f"{obs_type}_obs_{type_2_unit[obs_type]}"] = obs.observation_value
        obs = obs.drop(
            columns=[
                "observation_value",
            ]
        )
        records = records.merge(
            obs,
            on=["satellite", "time_of_reception_in_receiver_time", "tracking_id"],
            how="left",
        )
    records["constellation"] = records.satellite.str[0]
    records["prn"] = records.satellite.str[1:]
    records = records.rename(columns={"tracking_id": "observation_code"})
    records = records.drop(
        columns=[
            "satellite",
            "time_of_emission_in_satellite_time",
            "time_of_emission_isagpst",
            "time_of_emission_weeksecond_system_time",
        ]
    )
    records = records.sort_values(
        by=[
            "time_of_reception_in_receiver_time",
            "constellation",
            "prn",
            "observation_code",
        ]
    )
    records.to_csv(
        path_or_buf=output_file,
        index=False,
        mode="a",
    )
    log.info(f"Generated CSV prx file: {file}")


def build_metadata(input_files):
    # convert input_files to a list of files
    files = []
    files.append(input_files["obs_file"])
    files.extend([file for file in input_files["nav_file"]])

    prx_metadata = {}
    obs_header = georinex.rinexheader(input_files["obs_file"])
    prx_metadata["approximate_receiver_ecef_position_m"] = (
        np.fromstring(obs_header["APPROX POSITION XYZ"], sep=" ")
    ).tolist()
    prx_metadata["input_files"] = [
        {
            "name": file.name,
            "murmur3_hash": helpers.hash_of_file_content(file, use_sampling=False),
        }
        for file in files
    ]
    prx_metadata["prx_git_commit_id"] = git.Repo(
        search_parent_directories=True
    ).head.object.hexsha
    return prx_metadata


def check_assumptions(
    rinex_3_obs_file,
):
    obs_header = georinex.rinexheader(rinex_3_obs_file)
    if "RCV CLOCK OFFS APPL" in obs_header.keys():
        assert (
            obs_header["RCV CLOCK OFFS APPL"].strip() == "0"
        ), "Handling of 'RCV CLOCK OFFS APPL' != 0 not implemented yet."
    assert (
        obs_header["TIME OF FIRST OBS"].split()[-1].strip() == "GPS"
    ), "Handling of observation files using time scales other than GPST not implemented yet."


def build_records(
    rinex_3_obs_file,
    rinex_3_ephemerides_files,
    approximate_receiver_ecef_position_m,
):
    return _build_records_cached(
        rinex_3_obs_file,
        helpers.hash_of_file_content(rinex_3_obs_file),
        # Use a tuple here as caching expects an immutable type
        tuple(rinex_3_ephemerides_files),
        "".join(
            [helpers.hash_of_file_content(file) for file in rinex_3_ephemerides_files]
        ),
        tuple(approximate_receiver_ecef_position_m),
    )


@helpers.cache_call
def _build_records_cached(
    rinex_3_obs_file,
    rinex_3_obs_file_hash,
    rinex_3_ephemerides_files,
    rinex_3_ephemerides_file_hash,
    approximate_receiver_ecef_position_m,
):
    approximate_receiver_ecef_position_m = np.array(
        approximate_receiver_ecef_position_m
    )
    check_assumptions(rinex_3_obs_file)
    obs = helpers.parse_rinex_obs_file(rinex_3_obs_file)

    # Flatten the xarray DataSet into a pandas DataFrame:
    log.info("Converting Dataset into flat Dataframe of observations")
    flat_obs = pd.DataFrame()
    for obs_label, sat_time_obs_array in obs.data_vars.items():
        df = sat_time_obs_array.to_dataframe(name="obs_value").reset_index()
        df = df[df["obs_value"].notna()]
        df = df.assign(obs_type=lambda x: obs_label)
        flat_obs = pd.concat([flat_obs, df])

    def format_flat_rows(row):
        return [
            pd.Timestamp(row[0]),
            str(row[1]),
            row[2],
            str(row[3]),
        ]

    flat_obs = flat_obs.apply(format_flat_rows, axis=1, result_type="expand")
    flat_obs = flat_obs.rename(
        columns={
            0: "time_of_reception_in_receiver_time",
            1: "satellite",
            2: "observation_value",
            3: "observation_type",
        },
    )

    log.info("Computing times of emission in satellite time")
    per_sat = flat_obs.pivot(
        index=["time_of_reception_in_receiver_time", "satellite"],
        columns=["observation_type"],
        values="observation_value",
    ).reset_index()
    per_sat["time_scale"] = (
        per_sat["satellite"].str[0].map(constants.constellation_2_system_time_scale)
    )
    per_sat["system_time_scale_epoch"] = per_sat["time_scale"].map(
        constants.system_time_scale_2_rinex_utc_epoch
    )
    # When calling georinex.load() with useindicators=True, there are additional ssi columns such as C1Cssi.
    # To exclude them, we check the length of the column name
    code_phase_columns = [c for c in per_sat.columns if c[0] == "C" and len(c) == 3]
    # TODO Find a more self-explanatory name for the following variable
    #
    #  The following term contains, for each satellite
    #  - time-of-flight: around 70 ms for MEO orbits. This includes small
    #  terms (up to tens of meters in units of distance, ten meters correspond to 34 nanoseconds)
    #  such as satellite code bias and atmospheric delays
    #  - receiver clock offset w.r.t. the satellite's constellation time (GPST, GST, BDT etc.)
    #  - satellite clock offset w.r.t. its constellation time
    # By subtracting it from the receiver time of reception, we get the time of emission in
    # the satellite's constellation time frame, plus the satellite system time clock offset plus those small terms
    # of a few tens of nanoseconds.
    tof_dtrx = pd.to_timedelta(
        per_sat[code_phase_columns]
        .mean(axis=1, skipna=True)
        .divide(constants.cGpsSpeedOfLight_mps),
        unit="s",
    )
    per_sat["time_of_emission_in_satellite_time"] = (
        per_sat["time_of_reception_in_receiver_time"]
        - per_sat.system_time_scale_epoch
        - tof_dtrx
    )
    per_sat["time_of_emission_weeksecond_system_time"] = per_sat.apply(
        lambda row: helpers.timedelta_2_weeks_and_seconds(
            row.time_of_emission_in_satellite_time
        )[1],
        axis=1,
    )
    per_sat["time_of_emission_isagpst"] = rinex_evaluate.to_isagpst(
        per_sat.time_of_emission_in_satellite_time,
        per_sat.time_scale,
    )

    flat_obs = flat_obs.merge(
        per_sat[
            [
                "time_of_reception_in_receiver_time",
                "satellite",
                "time_of_emission_in_satellite_time",
                "time_of_emission_isagpst",
                "time_of_emission_weeksecond_system_time",
            ]
        ],
        on=["time_of_reception_in_receiver_time", "satellite"],
    )

    # Compute broadcast position, velocity, clock offset, clock offset rate and TGDs
    query = flat_obs[flat_obs["observation_type"].str.startswith("C")]
    query[["signal", "sv", "query_time_isagpst"]] = query[
        ["observation_type", "satellite", "time_of_emission_isagpst"]
    ]

<<<<<<< HEAD
    sat_states = rinex_evaluate.compute_parallel(
        rinex_3_ephemerides_file,
        query,
    )
=======
    sat_states_per_day = []
    for file in rinex_3_ephemerides_files:
        # get year and doy from NAV filename
        year = int(file.name[12:16])
        doy = int(file.name[16:19])
        log.info(f"Computing satellite states for {year}-{doy:03d}")
        sat_states_per_day.append(
            rinex_evaluate.compute(
                file,
                query.loc[
                    (
                        query.query_time_isagpst
                        >= rinex_evaluate.to_isagpst(
                            pd.Timestamp(year=year, month=1, day=1)
                            + pd.Timedelta(days=doy - 1)
                            - constants.cGpstUtcEpoch,
                            "GPST",
                        )
                    )
                    & (
                        query.query_time_isagpst
                        < rinex_evaluate.to_isagpst(
                            pd.Timestamp(year=year, month=1, day=1)
                            + pd.Timedelta(days=doy)
                            - constants.cGpstUtcEpoch,
                            "GPST",
                        )
                    )
                ],
            )
        )
    sat_states = pd.concat(sat_states_per_day)
>>>>>>> 7d04f226
    sat_states = sat_states.rename(
        columns={
            "sv": "satellite",
            "signal": "observation_type",
            "query_time_isagpst": "time_of_emission_isagpst",
        }
    )
    # We need Timestamps to compute tropo delays
    sat_states = sat_states.merge(
        flat_obs[
            [
                "satellite",
                "time_of_emission_isagpst",
                "time_of_reception_in_receiver_time",
            ]
        ].drop_duplicates(),
        on=["satellite", "time_of_emission_isagpst"],
        how="left",
    )
    # Compute anything else that is satellite-specific
    sat_states["relativistic_clock_effect_m"] = (
        helpers.compute_relativistic_clock_effect(
            sat_states[["x_m", "y_m", "z_m"]].to_numpy(),
            sat_states[["dx_mps", "dy_mps", "dz_mps"]].to_numpy(),
        )
    )
    sat_states["sagnac_effect_m"] = helpers.compute_sagnac_effect(
        sat_states[["x_m", "y_m", "z_m"]].to_numpy(),
        approximate_receiver_ecef_position_m,
    )
    [latitude_user_rad, longitude_user_rad, height_user_m] = helpers.ecef_2_geodetic(
        approximate_receiver_ecef_position_m
    )
    days_of_year = np.array(
        sat_states["time_of_reception_in_receiver_time"]
        .apply(lambda element: element.timetuple().tm_yday)
        .to_numpy()
    )
    (
        sat_states["elevation_rad"],
        sat_states["azimuth_rad"],
    ) = helpers.compute_satellite_elevation_and_azimuth(
        sat_states[["x_m", "y_m", "z_m"]].to_numpy(),
        approximate_receiver_ecef_position_m,
    )
    (
        tropo_delay_m,
        __,
        __,
        __,
        __,
    ) = atmo.compute_unb3m_correction(
        latitude_user_rad * np.ones(days_of_year.shape),
        height_user_m * np.ones(days_of_year.shape),
        days_of_year,
        sat_states.elevation_rad.to_numpy(),
    )
    sat_states["tropo_delay_m"] = tropo_delay_m

    # Merge in all sat states that are not signal-specific, i.e. can be copied into
    # rows with Doppler and carrier phase observations
    # TODO understand why dropping duplicates with
    #  subset=['satellite', 'time_of_emission_isagpst']
    #  leads to fewer rows here, looks like there are multiple position/velocity/clock values for
    #  the same satellite and the same time of emission
    sat_specific = sat_states[
        sat_states.columns.drop(
            ["observation_type", "group_delay_m", "time_of_reception_in_receiver_time"]
        )
    ].drop_duplicates(subset=["satellite", "time_of_emission_isagpst"])
    # Group delays are signal-specific, so we merge them in separately
    code_specific = sat_states[
        ["satellite", "observation_type", "time_of_emission_isagpst", "group_delay_m"]
    ].drop_duplicates(
        subset=["satellite", "observation_type", "time_of_emission_isagpst"]
    )
    flat_obs = flat_obs.merge(
        sat_specific, on=["satellite", "time_of_emission_isagpst"], how="left"
    )
    flat_obs = flat_obs.merge(
        code_specific,
        on=["satellite", "observation_type", "time_of_emission_isagpst"],
        how="left",
    )

    flat_obs.loc[flat_obs.satellite.str[0] != "R", "carrier_frequency_hz"] = (
        flat_obs.apply(
            lambda row: constants.carrier_frequencies_hz()[row.satellite[0]][
                "L" + row.observation_type[1]
            ],
            axis=1,
        )
    )

    # create a dictionary containing the headers of the different NAV files.
    # The keys are the "YYYYDDD" (year and day of year) and are located at
    # [12:19] of the file name using RINEX naming convention
    nav_header_dict = {
        file.name[12:19]: georinex.rinexheader(file)
        for file in rinex_3_ephemerides_files
    }

    for file in rinex_3_ephemerides_files:
        # get year and doy from NAV filename
        year = int(file.name[12:16])
        doy = int(file.name[16:19])
        log.info(f"Computing iono delay for {year}-{doy:03d}")

        # Selection criteria: time of emission belonging to the day of the current NAV file
        mask = (
            flat_obs.time_of_emission_isagpst
            >= rinex_evaluate.to_isagpst(
                pd.Timestamp(year=year, month=1, day=1)
                + pd.Timedelta(days=doy - 1)
                - constants.cGpstUtcEpoch,
                "GPST",
            )
        ) & (
            flat_obs.time_of_emission_isagpst
            < rinex_evaluate.to_isagpst(
                pd.Timestamp(year=year, month=1, day=1)
                + pd.Timedelta(days=doy)
                - constants.cGpstUtcEpoch,
                "GPST",
            )
        )

        flat_obs.loc[
            mask,
            "code_iono_delay_klobuchar_m",
        ] = -atmo.compute_klobuchar_l1_correction(
            flat_obs.loc[mask].time_of_emission_weeksecond_system_time.to_numpy(),
            nav_header_dict[f"{year:03d}" + f"{doy:03d}"]["IONOSPHERIC CORR"]["GPSA"],
            nav_header_dict[f"{year:03d}" + f"{doy:03d}"]["IONOSPHERIC CORR"]["GPSB"],
            flat_obs.loc[mask].elevation_rad,
            flat_obs.loc[mask].azimuth_rad,
            latitude_user_rad,
            longitude_user_rad,
        ) * (
            constants.carrier_frequencies_hz()["G"]["L1"] ** 2
            / flat_obs.loc[mask].carrier_frequency_hz ** 2
        )

    return flat_obs


def process(observation_file_path: Path, output_format="jsonseq"):
    # We expect a Path, but might get a string here:
    observation_file_path = Path(observation_file_path)
    log.info(
        f"Starting processing {observation_file_path.name} (full path {observation_file_path})"
    )
    rinex_3_obs_file = converters.anything_to_rinex_3(observation_file_path)
    prx_file = str(rinex_3_obs_file).replace(".rnx", "")
    aux_files = nav_file_discovery.discover_or_download_auxiliary_files(
        rinex_3_obs_file
    )
    metadata = build_metadata(
        {"obs_file": rinex_3_obs_file, "nav_file": aux_files["broadcast_ephemerides"]}
    )
    records = build_records(
        rinex_3_obs_file,
        aux_files["broadcast_ephemerides"],
        metadata["approximate_receiver_ecef_position_m"],
    )
    write_prx_file(
        metadata,
        records,
        prx_file,
        output_format,
    )


if __name__ == "__main__":
    parser = argparse.ArgumentParser(
        prog="prx",
        description="prx processes RINEX observations, computes a few useful things such as satellite position, "
        "relativistic effects etc. and outputs everything to a text file in a convenient format.",
        epilog="P.S. GNSS rules!",
    )
    parser.add_argument(
        "--observation_file_path", type=str, help="Observation file path", default=None
    )
    parser.add_argument(
        "--output_format",
        type=str,
        help="Output file format",
        choices=["jsonseq", "csv"],
        default="jsonseq",
    )
    args = parser.parse_args()
    if (
        args.observation_file_path is not None
        and Path(args.observation_file_path).exists()
    ):
        process(Path(args.observation_file_path), args.output_format)<|MERGE_RESOLUTION|>--- conflicted
+++ resolved
@@ -299,12 +299,6 @@
         ["observation_type", "satellite", "time_of_emission_isagpst"]
     ]
 
-<<<<<<< HEAD
-    sat_states = rinex_evaluate.compute_parallel(
-        rinex_3_ephemerides_file,
-        query,
-    )
-=======
     sat_states_per_day = []
     for file in rinex_3_ephemerides_files:
         # get year and doy from NAV filename
@@ -312,7 +306,7 @@
         doy = int(file.name[16:19])
         log.info(f"Computing satellite states for {year}-{doy:03d}")
         sat_states_per_day.append(
-            rinex_evaluate.compute(
+            rinex_evaluate.compute_parallel(
                 file,
                 query.loc[
                     (
@@ -337,7 +331,6 @@
             )
         )
     sat_states = pd.concat(sat_states_per_day)
->>>>>>> 7d04f226
     sat_states = sat_states.rename(
         columns={
             "sv": "satellite",
