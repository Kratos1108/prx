--- conflicted
+++ resolved
@@ -15,10 +15,10 @@
 
 
 def write_prx_file(
-    prx_header: dict,
-    prx_records: pd.DataFrame,
-    file_name_without_extension: Path,
-    output_format: str,
+        prx_header: dict,
+        prx_records: pd.DataFrame,
+        file_name_without_extension: Path,
+        output_format: str,
 ):
     output_writers = {"jsonseq": write_json_text_sequence_file, "csv": write_csv_file}
     if output_format not in output_writers.keys():
@@ -27,7 +27,7 @@
 
 
 def write_json_text_sequence_file(
-    prx_header: dict, prx_records: pd.DataFrame, file_name_without_extension: Path
+        prx_header: dict, prx_records: pd.DataFrame, file_name_without_extension: Path
 ):
     output_file = Path(
         f"{str(file_name_without_extension)}.{constants.cPrxJsonTextSequenceFileExtension}"
@@ -43,7 +43,7 @@
             epoch = pd.Timestamp(epoch)
             epoch_obs = prx_records[
                 prx_records["time_of_reception_in_receiver_time"] == epoch
-            ]
+                ]
             record = {
                 "time_of_reception_in_receiver_time": epoch.strftime(
                     "%Y:%m:%dT%H:%M:%S.%f"
@@ -70,7 +70,7 @@
 
 
 def write_csv_file(
-    prx_header: dict, flat_records: pd.DataFrame, file_name_without_extension: Path
+        prx_header: dict, flat_records: pd.DataFrame, file_name_without_extension: Path
 ):
     output_file = Path(
         f"{str(file_name_without_extension)}.{constants.cPrxCsvFileExtension}"
@@ -162,22 +162,22 @@
 
 
 def check_assumptions(
-    rinex_3_obs_file,
+        rinex_3_obs_file,
 ):
     obs_header = georinex.rinexheader(rinex_3_obs_file)
     if "RCV CLOCK OFFS APPL" in obs_header.keys():
         assert (
-            obs_header["RCV CLOCK OFFS APPL"].strip() == "0"
+                obs_header["RCV CLOCK OFFS APPL"].strip() == "0"
         ), "Handling of 'RCV CLOCK OFFS APPL' != 0 not implemented yet."
     assert (
-        obs_header["TIME OF FIRST OBS"].split()[-1].strip() == "GPS"
+            obs_header["TIME OF FIRST OBS"].split()[-1].strip() == "GPS"
     ), "Handling of observation files using time scales other than GPST not implemented yet."
 
 
 def build_records(
-    rinex_3_obs_file,
-    rinex_3_ephemerides_files,
-    approximate_receiver_ecef_position_m,
+        rinex_3_obs_file,
+        rinex_3_ephemerides_files,
+        approximate_receiver_ecef_position_m,
 ):
     return _build_records_cached(
         rinex_3_obs_file,
@@ -193,11 +193,11 @@
 
 @helpers.cache_call
 def _build_records_cached(
-    rinex_3_obs_file,
-    rinex_3_obs_file_hash,
-    rinex_3_ephemerides_files,
-    rinex_3_ephemerides_file_hash,
-    approximate_receiver_ecef_position_m,
+        rinex_3_obs_file,
+        rinex_3_obs_file_hash,
+        rinex_3_ephemerides_files,
+        rinex_3_ephemerides_file_hash,
+        approximate_receiver_ecef_position_m,
 ):
     approximate_receiver_ecef_position_m = np.array(
         approximate_receiver_ecef_position_m
@@ -314,24 +314,15 @@
                 file,
                 query.loc[
                     (
-                        query.query_time_isagpst
-                        >= rinex_evaluate.to_isagpst(
-                            pd.Timestamp(year=year, month=1, day=1)
-                            + pd.Timedelta(days=doy - 1)
-                            - constants.cGpstUtcEpoch,
-                            "GPST",
-                        )
+                            query.query_time_isagpst
+                            >= pd.Timestamp(year=year, month=1, day=1) + pd.Timedelta(days=doy - 1)
                     )
                     & (
-                        query.query_time_isagpst
-                        < rinex_evaluate.to_isagpst(
-                            pd.Timestamp(year=year, month=1, day=1)
-                            + pd.Timedelta(days=doy)
-                            - constants.cGpstUtcEpoch,
-                            "GPST",
-                        )
+                            query.query_time_isagpst
+                            < pd.Timestamp(year=year, month=1, day=1) + pd.Timedelta(days=doy)
+
                     )
-                ],
+                    ],
             )
         )
     sat_states = pd.concat(sat_states_per_day)
@@ -425,49 +416,11 @@
             return np.nan
         return constants.carrier_frequencies_hz()[row.satellite[0]][
             "L" + row.observation_type[1]
-        ][row["frequency_slot"]]
+            ][row["frequency_slot"]]
 
     flat_obs.loc[:, "carrier_frequency_hz"] = flat_obs.apply(
         signal_2_carrier_frequency, axis=1
     )
-
-<<<<<<< HEAD
-    nav_header = georinex.rinexheader(rinex_3_ephemerides_file)
-    flat_obs.loc[
-        flat_obs.observation_type.str.startswith("C"), "code_iono_delay_klobuchar_m"
-    ] = -atmo.compute_klobuchar_l1_correction(
-        flat_obs[
-            flat_obs.observation_type.str.startswith("C")
-        ].time_of_emission_weeksecond_isagpst.to_numpy(),
-        nav_header["IONOSPHERIC CORR"]["GPSA"],
-        nav_header["IONOSPHERIC CORR"]["GPSB"],
-        flat_obs[flat_obs.observation_type.str.startswith("C")].elevation_rad,
-        flat_obs[flat_obs.observation_type.str.startswith("C")].azimuth_rad,
-        latitude_user_rad,
-        longitude_user_rad,
-    ) * (
-        constants.carrier_frequencies_hz()["G"]["L1"][1] ** 2
-        / flat_obs[flat_obs.observation_type.str.startswith("C")].carrier_frequency_hz
-        ** 2
-    )
-    flat_obs.loc[
-        flat_obs.observation_type.str.startswith("L"), "carrier_iono_delay_klobuchar_m"
-    ] = atmo.compute_klobuchar_l1_correction(
-        flat_obs[
-            flat_obs.observation_type.str.startswith("L")
-        ].time_of_emission_weeksecond_isagpst.to_numpy(),
-        nav_header["IONOSPHERIC CORR"]["GPSA"],
-        nav_header["IONOSPHERIC CORR"]["GPSB"],
-        flat_obs[flat_obs.observation_type.str.startswith("L")].elevation_rad,
-        flat_obs[flat_obs.observation_type.str.startswith("L")].azimuth_rad,
-        latitude_user_rad,
-        longitude_user_rad,
-    ) * (
-        constants.carrier_frequencies_hz()["G"]["L1"][1] ** 2
-        / flat_obs[flat_obs.observation_type.str.startswith("L")].carrier_frequency_hz
-        ** 2
-    )
-=======
     # create a dictionary containing the headers of the different NAV files.
     # The keys are the "YYYYDDD" (year and day of year) and are located at
     # [12:19] of the file name using RINEX naming convention
@@ -484,28 +437,24 @@
 
         # Selection criteria: time of emission belonging to the day of the current NAV file
         mask = (
-            flat_obs.time_of_emission_isagpst
-            >= rinex_evaluate.to_isagpst(
-                pd.Timestamp(year=year, month=1, day=1)
-                + pd.Timedelta(days=doy - 1)
-                - constants.cGpstUtcEpoch,
-                "GPST",
-            )
-        ) & (
-            flat_obs.time_of_emission_isagpst
-            < rinex_evaluate.to_isagpst(
-                pd.Timestamp(year=year, month=1, day=1)
-                + pd.Timedelta(days=doy)
-                - constants.cGpstUtcEpoch,
-                "GPST",
-            )
-        )
+                       flat_obs.time_of_emission_isagpst
+                       >=
+                       pd.Timestamp(year=year, month=1, day=1)
+                       + pd.Timedelta(days=doy - 1)
+
+               ) & (
+                       flat_obs.time_of_emission_isagpst
+                       <
+                       pd.Timestamp(year=year, month=1, day=1)
+                       + pd.Timedelta(days=doy)
+
+               )
 
         flat_obs.loc[
             mask,
             "code_iono_delay_klobuchar_m",
         ] = -atmo.compute_klobuchar_l1_correction(
-            flat_obs.loc[mask].time_of_emission_weeksecond_system_time.to_numpy(),
+            flat_obs.loc[mask].time_of_emission_weeksecond_isagpst.to_numpy(),
             nav_header_dict[f"{year:03d}" + f"{doy:03d}"]["IONOSPHERIC CORR"]["GPSA"],
             nav_header_dict[f"{year:03d}" + f"{doy:03d}"]["IONOSPHERIC CORR"]["GPSB"],
             flat_obs.loc[mask].elevation_rad,
@@ -513,10 +462,9 @@
             latitude_user_rad,
             longitude_user_rad,
         ) * (
-            constants.carrier_frequencies_hz()["G"]["L1"] ** 2
-            / flat_obs.loc[mask].carrier_frequency_hz ** 2
-        )
->>>>>>> a1f361ce
+                    constants.carrier_frequencies_hz()["G"]["L1"][1] ** 2
+                    / flat_obs.loc[mask].carrier_frequency_hz ** 2
+            )
 
     return flat_obs
 
@@ -552,7 +500,7 @@
     parser = argparse.ArgumentParser(
         prog="prx",
         description="prx processes RINEX observations, computes a few useful things such as satellite position, "
-        "relativistic effects etc. and outputs everything to a text file in a convenient format.",
+                    "relativistic effects etc. and outputs everything to a text file in a convenient format.",
         epilog="P.S. GNSS rules!",
     )
     parser.add_argument(
@@ -567,7 +515,7 @@
     )
     args = parser.parse_args()
     if (
-        args.observation_file_path is not None
-        and Path(args.observation_file_path).exists()
+            args.observation_file_path is not None
+            and Path(args.observation_file_path).exists()
     ):
         process(Path(args.observation_file_path), args.output_format)