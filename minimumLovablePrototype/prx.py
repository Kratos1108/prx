--- conflicted
+++ resolved
@@ -3,18 +3,11 @@
 from pathlib import Path
 import georinex
 import pandas as pd
-<<<<<<< HEAD
 import numpy as np
-
-import parse_rinex
 from collections import defaultdict
 import git
 
-=======
-import git
-
 import parse_rinex
->>>>>>> 497a6f72
 import converters
 import helpers
 import constants
@@ -36,33 +29,6 @@
             False
         ), f"Output format {output_format} not supported,  we can do {list(output_writers.keys())}"
     output_writers[output_format](prx_header, prx_records, file_name_without_extension)
-<<<<<<< HEAD
-
-
-def write_json_text_sequence_file(
-    prx_header: dict, prx_records: pd.DataFrame, file_name_without_extension: Path
-):
-    indent = 2
-    output_file = Path(
-        f"{str(file_name_without_extension)}.{constants.cPrxJsonTextSequenceFileExtension}"
-    )
-    with open(output_file, "w", encoding="utf-8") as file:
-        file.write(
-            "\u241E" + json.dumps(prx_header, ensure_ascii=False, indent=indent) + "\n"
-        )
-    log.info(f"Generated JSON Text Sequence prx file: {output_file}")
-
-
-def write_csv_file(
-    prx_header: dict, prx_records: pd.DataFrame, file_name_without_extension: Path
-):
-    output_file = Path(
-        f"{str(file_name_without_extension)}.{constants.cPrxCsvFileExtension}"
-    )
-    with open(output_file, "w", encoding="utf-8") as file:
-        file.write(f"Empty so far." + "\n")
-    log.info(f"Generated CSV prx file: {file}")
-=======
 
 
 def write_json_text_sequence_file(
@@ -105,141 +71,6 @@
     return prx_header
 
 
-def check_assumptions(rinex_3_obs_file):
-    obs_header = georinex.rinexheader(rinex_3_obs_file)
-    if "RCV CLOCK OFFS APPL" in obs_header.keys():
-        assert (
-            obs_header["RCV CLOCK OFFS APPL"].strip() == "0"
-        ), "Handling of 'RCV CLOCK OFFS APPL' != 0 not implemented yet."
-    assert (
-        obs_header["TIME OF FIRST OBS"].split()[-1].strip() == "GPS"
-    ), "Handling of observation files using time scales other than GPST not implemented yet."
-
->>>>>>> 497a6f72
-
-def build_records(rinex_3_obs_file, rinex_3_ephemerides_file):
-    check_assumptions(rinex_3_obs_file)
-    obs = parse_rinex.load(rinex_3_obs_file, use_caching=True)
-
-<<<<<<< HEAD
-# From RINEX Version 3.05, 1 December, 2020.
-def carrier_frequencies_hz():
-    cf = defaultdict(dict)
-    # GPS
-    cf["G"]["L1"] = 1575.42 * constants.cHzPerMhz
-    cf["G"]["L2"] = 1227.60 * constants.cHzPerMhz
-    cf["G"]["L5"] = 1176.45 * constants.cHzPerMhz
-    # GLONASS FDMA signals
-    cf["R"]["L1"] = defaultdict(dict)
-    cf["R"]["L2"] = defaultdict(dict)
-    for frequency_slot in range(-7, 12 + 1):
-        cf["R"]["L1"][frequency_slot] = (
-            1602 + frequency_slot * 9 / 16
-        ) * constants.cHzPerMhz
-        cf["R"]["L2"][frequency_slot] = (
-            1246 + frequency_slot * 7 / 16
-        ) * constants.cHzPerMhz
-    # Glonass CDMA signals
-    cf["R"]["L4"] = 1600.995 * constants.cHzPerMhz
-    cf["R"]["L3"] = 1202.025 * constants.cHzPerMhz
-    # Galileo
-    cf["E"]["L1"] = 1575.42 * constants.cHzPerMhz
-    cf["E"]["L5"] = 1176.45 * constants.cHzPerMhz
-    cf["E"]["L7"] = 1207.140 * constants.cHzPerMhz
-    cf["E"]["L8"] = 1191.795 * constants.cHzPerMhz
-    cf["E"]["L6"] = 1278.75 * constants.cHzPerMhz
-    # SBAS
-    cf["S"]["L1"] = 1575.42 * constants.cHzPerMhz
-    cf["S"]["L5"] = 1176.45 * constants.cHzPerMhz
-    # QZSS
-    cf["J"]["L1"] = 1575.42 * constants.cHzPerMhz
-    cf["J"]["L2"] = 1227.60 * constants.cHzPerMhz
-    cf["J"]["L5"] = 1176.45 * constants.cHzPerMhz
-    cf["J"]["L6"] = 1278.75 * constants.cHzPerMhz
-    # Beidou
-    cf["C"]["L1"] = 1575.42 * constants.cHzPerMhz
-    cf["C"]["L2"] = 1561.098 * constants.cHzPerMhz
-    cf["C"]["L5"] = 1176.45 * constants.cHzPerMhz
-    cf["C"]["L7"] = 1207.140 * constants.cHzPerMhz
-    cf["C"]["L6"] = 1268.52 * constants.cHzPerMhz
-    cf["C"]["L8"] = 1191.795 * constants.cHzPerMhz
-    # NavIC/IRNSS
-    cf["I"]["L5"] = 1176.45 * constants.cHzPerMhz
-    cf["I"]["S"] = 2492.028 * constants.cHzPerMhz
-    return cf
-=======
-    # Flatten the xarray DataSet into a pandas DataFrame:
-    log.info("Converting Dataset into flat Dataframe of observations")
-    flat_obs = pd.DataFrame()
-    for obs_label, sat_time_obs_array in obs.data_vars.items():
-        df = sat_time_obs_array.to_dataframe(name="obs_value").reset_index()
-        df = df[df["obs_value"].notna()]
-        df = df.assign(obs_type=lambda x: obs_label)
-        flat_obs = pd.concat([flat_obs, df])
->>>>>>> 497a6f72
-
-    def format_flat_rows(row):
-        return [
-            pd.Timestamp(row[0]),
-            str(row[1]),
-            row[2],
-            str(row[3]),
-        ]
-
-    flat_obs = flat_obs.apply(format_flat_rows, axis=1, result_type="expand")
-    flat_obs.rename(
-        columns={
-            0: "time_of_reception_in_receiver_time",
-            1: "satellite",
-            2: "observation_value",
-            3: "observation_type",
-        },
-        inplace=True,
-    )
-
-<<<<<<< HEAD
-def build_header(input_files):
-    prx_header = {}
-    prx_header["input_files"] = [
-        {"name": file.name, "md5": helpers.md5_of_file_content(file)}
-        for file in input_files
-    ]
-    prx_header["speed_of_light_mps"] = constants.cGpsIcdSpeedOfLight_mps
-    prx_header["reference_frame"] = constants.cPrxReferenceFrame
-    prx_header["carrier_frequencies_hz"] = carrier_frequencies_hz()
-    prx_header["prx_git_commit_id"] = git.Repo(
-        search_parent_directories=True
-    ).head.object.hexsha
-    return prx_header
-=======
-    # Compute time-of-emission in satellite time (we don't have satellite clock offset from constellation time yet)
-    def compute_time_of_emission_in_satellite_time(row):
-        row = row.dropna()
-        pseudorange = row.iloc[row.index.str.startswith("C")].mean()
-        return (
-            constants.cNanoSecondsPerSecond
-            * pseudorange
-            / constants.cGpsIcdSpeedOfLight_mps
-        )
->>>>>>> 497a6f72
-
-    log.info("Computing times of emission in satellite time")
-    per_sat = flat_obs.pivot(
-        index=["time_of_reception_in_receiver_time", "satellite"],
-        columns=["observation_type"],
-        values="observation_value",
-    ).reset_index()
-    code_phase_columns = [c for c in per_sat.columns if c[0] == "C"]
-    per_sat["time_of_emission_in_satellite_time"] = per_sat[
-        "time_of_reception_in_receiver_time"
-    ] - pd.to_timedelta(
-        per_sat[code_phase_columns]
-        .mean(axis=1, skipna=True)
-        .divide(constants.cGpsIcdSpeedOfLight_mps),
-        unit="s",
-    )
-
-<<<<<<< HEAD
 def check_assumptions(rinex_3_obs_file, rinex_3_nav_file):
     obs_header = georinex.rinexheader(rinex_3_obs_file)
     nav_header = georinex.rinexheader(rinex_3_nav_file)
@@ -301,8 +132,6 @@
         unit="s",
     )
 
-=======
->>>>>>> 497a6f72
     def compute_and_apply_satellite_clock_offsets(row, ephemerides):
         (
             offset_m,
@@ -312,11 +141,7 @@
             row["satellite"],
             pd.Timestamp(row["time_of_emission_in_satellite_time"]),
         )
-<<<<<<< HEAD
         time_of_emission_in_constellation_time = pd.Timestamp(
-=======
-        time_of_emission_in_system_time = pd.Timestamp(
->>>>>>> 497a6f72
             row["time_of_emission_in_satellite_time"]
             - pd.Timedelta(
                 constants.cNanoSecondsPerSecond
@@ -328,15 +153,9 @@
             offset_m,
             offset_rate_mps,
         ) = eph.compute_satellite_clock_offset_and_clock_offset_rate(
-<<<<<<< HEAD
             ephemerides, row["satellite"], time_of_emission_in_constellation_time
         )
         return pd.Series([offset_m, offset_rate_mps, time_of_emission_in_constellation_time])
-=======
-            ephemerides, row["satellite"], time_of_emission_in_system_time
-        )
-        return pd.Series([offset_m, offset_rate_mps, time_of_emission_in_system_time])
->>>>>>> 497a6f72
 
     log.info("Computing satellite clock offsets")
     ephemerides = eph.convert_rnx3_nav_file_to_dataframe(rinex_3_ephemerides_file)
@@ -349,7 +168,6 @@
     ] = per_sat.apply(
         compute_and_apply_satellite_clock_offsets, axis=1, args=(ephemerides,)
     )
-<<<<<<< HEAD
 
     def compute_sat_state(row, ephemerides):
         nav_df = eph.select_nav_ephemeris(ephemerides, row['satellite'], row['time_of_emission_in_system_time'])
@@ -363,8 +181,7 @@
     per_sat["satellite_position_m"] = per_sat.apply(
         compute_sat_state, axis=1, args=(ephemerides,)
     )
-=======
->>>>>>> 497a6f72
+
     return per_sat
 
 
