import pytest
import helpers
import constants
import pandas as pd


def test_rinex_header_time_string_2_timestamp_ns():
    assert (
<<<<<<< HEAD
        helpers.timedelta_2_nanoseconds(helpers.timestamp_2_timedelta(
=======
        helpers.timestamp_2_timedelta(
>>>>>>> 5d7799a8
            helpers.rinex_header_time_string_2_timestamp_ns(
                "  1980     1     6     0     0    0.0000000     GPS"
            ),
            "GPST",
<<<<<<< HEAD
        ))
        == 0
    )
    assert (
        helpers.timedelta_2_nanoseconds(helpers.timestamp_2_timedelta(
=======
        ).delta
        == 0
    )
    assert (
        helpers.timestamp_2_timedelta(
>>>>>>> 5d7799a8
            helpers.rinex_header_time_string_2_timestamp_ns(
                "  1980     1     6     0     0    1.0000000     GPS"
            ),
            "GPST",
<<<<<<< HEAD
        ))
=======
        ).delta
>>>>>>> 5d7799a8
        == constants.cNanoSecondsPerSecond
    )
    timestamp = helpers.rinex_header_time_string_2_timestamp_ns(
        "  1980     1     6     0     0    1.0000001     GPS"
    )
    timedelta = helpers.timestamp_2_timedelta(timestamp, "GPST")

<<<<<<< HEAD
    assert helpers.timedelta_2_nanoseconds(timedelta) == constants.cNanoSecondsPerSecond + 100
    assert (
        helpers.timedelta_2_nanoseconds(helpers.timestamp_2_timedelta(
=======
    assert timedelta.delta == constants.cNanoSecondsPerSecond + 100
    assert (
        helpers.timestamp_2_timedelta(
>>>>>>> 5d7799a8
            helpers.rinex_header_time_string_2_timestamp_ns(
                "  1980     1     7     0     0    0.0000000     GPS"
            ),
            "GPST",
<<<<<<< HEAD
        ))
=======
        ).delta
>>>>>>> 5d7799a8
        == constants.cSecondsPerDay * constants.cNanoSecondsPerSecond
    )<|MERGE_RESOLUTION|>--- conflicted
+++ resolved
@@ -6,37 +6,21 @@
 
 def test_rinex_header_time_string_2_timestamp_ns():
     assert (
-<<<<<<< HEAD
-        helpers.timedelta_2_nanoseconds(helpers.timestamp_2_timedelta(
-=======
         helpers.timestamp_2_timedelta(
->>>>>>> 5d7799a8
             helpers.rinex_header_time_string_2_timestamp_ns(
                 "  1980     1     6     0     0    0.0000000     GPS"
             ),
             "GPST",
-<<<<<<< HEAD
-        ))
-        == 0
-    )
-    assert (
-        helpers.timedelta_2_nanoseconds(helpers.timestamp_2_timedelta(
-=======
         ).delta
         == 0
     )
     assert (
         helpers.timestamp_2_timedelta(
->>>>>>> 5d7799a8
             helpers.rinex_header_time_string_2_timestamp_ns(
                 "  1980     1     6     0     0    1.0000000     GPS"
             ),
             "GPST",
-<<<<<<< HEAD
-        ))
-=======
         ).delta
->>>>>>> 5d7799a8
         == constants.cNanoSecondsPerSecond
     )
     timestamp = helpers.rinex_header_time_string_2_timestamp_ns(
@@ -44,23 +28,13 @@
     )
     timedelta = helpers.timestamp_2_timedelta(timestamp, "GPST")
 
-<<<<<<< HEAD
-    assert helpers.timedelta_2_nanoseconds(timedelta) == constants.cNanoSecondsPerSecond + 100
-    assert (
-        helpers.timedelta_2_nanoseconds(helpers.timestamp_2_timedelta(
-=======
     assert timedelta.delta == constants.cNanoSecondsPerSecond + 100
     assert (
         helpers.timestamp_2_timedelta(
->>>>>>> 5d7799a8
             helpers.rinex_header_time_string_2_timestamp_ns(
                 "  1980     1     7     0     0    0.0000000     GPS"
             ),
             "GPST",
-<<<<<<< HEAD
-        ))
-=======
         ).delta
->>>>>>> 5d7799a8
         == constants.cSecondsPerDay * constants.cNanoSecondsPerSecond
     )