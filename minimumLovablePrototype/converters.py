--- conflicted
+++ resolved
@@ -6,17 +6,7 @@
 import prx
 import helpers
 
-<<<<<<< HEAD
 log = helpers.get_logger(__name__)
-=======
-logging.basicConfig(
-    format="%(asctime)s,%(msecs)03d %(levelname)-8s [%(filename)s:%(lineno)d] %(message)s",
-    datefmt="%Y-%m-%d:%H:%M:%S",
-    level=logging.DEBUG,
-)
-
-logger = logging.getLogger(__name__)
->>>>>>> ba01deb1
 
 
 def compressed_to_uncompressed(file: Path):
@@ -96,13 +86,6 @@
         output = converter(input)
         if output is not None:
             input = output
-<<<<<<< HEAD
         if converter_calls > max_number_of_conversions*len(converters):
             log.error(f"Tried converting file {file.name} {max_number_of_conversions} times, still not RINEX 3, giving up.")
-=======
-        if converter_calls > max_number_of_conversions * len(converters):
-            logging.error(
-                f"Tried converting file {file.name} {max_number_of_conversions} times, still not RINEX 3, giving up."
-            )
->>>>>>> ba01deb1
-            return None
+            return None