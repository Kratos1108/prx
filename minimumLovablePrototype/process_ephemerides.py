import georinex as gr
import xarray
from gnss_lib_py.utils.constants import WEEKSEC
from gnss_lib_py.utils.time_conversions import (
    datetime_to_tow,
    get_leap_seconds,
    tow_to_datetime,
)
from gnss_lib_py.utils.sim_gnss import find_sat
from gnss_lib_py.parsers.precise_ephemerides import (
    parse_sp3,
    multi_gnss_from_precise_eph,
    extract_sp3,
)
import pandas as pd
import numpy as np
from pathlib import Path
from datetime import datetime, timedelta
import parse_rinex
import constants


def convert_rnx3_nav_file_to_dataset(path):
    """load rnx3 nav file specified in path as xarray.dataset

    Input:
    path: pathlib.path object to a RNX3 file

    Load the file using the georinex package.
    return as an xarray.dataset object.
    """

    # parse RNX3 NAV file using georinex module
    nav_ds = parse_rinex.load(path)
    return nav_ds


def convert_rnx3_nav_file_to_dataframe(path):
    """load rnx3 nav file specified in path in pandas.dataframe

    Input:
    path can be either the path to a RNX3 file

    Load the file as dataset.
    Convert it to pandas.
    """
    nav_ds = convert_rnx3_nav_file_to_dataset(path)
    nav_df = convert_nav_dataset_to_dataframe(nav_ds)

    return nav_df


def convert_nav_dataset_to_dataframe(nav_ds):
    """convert ephemerides from xarray.Dataset to pandas.DataFrame, as required by gnss_lib_py"""
    nav_df = nav_ds.to_dataframe()
    nav_df.dropna(how="all", inplace=True)
    nav_df.reset_index(inplace=True)
    nav_df["source"] = nav_ds.filename
    # convert time to number of elapsed seconds since GPST origin
<<<<<<< HEAD
    nav_df['t_oc'] = pd.to_numeric(nav_df['time'] - constants.cGpstEpoch) * constants.cNanoSecondsPerSecond
=======
    nav_df["t_oc"] = pd.to_numeric(nav_df["time"] - cGpstEpoch) * cNanoSecondsPerSecond
>>>>>>> ba01deb1
    # convert time to number of elapsed seconds since beginning of week
    nav_df["t_oc"] = nav_df["t_oc"] - WEEKSEC * np.floor(nav_df["t_oc"] / WEEKSEC)
    nav_df["time"] = nav_df["time"].dt.tz_localize("UTC")

    nav_df.rename(
        columns={
            "M0": "M_0",
            "Eccentricity": "e",
            "Toe": "t_oe",
            "DeltaN": "deltaN",
            "Cuc": "C_uc",
            "Cus": "C_us",
            "Cic": "C_ic",
            "Crc": "C_rc",
            "Cis": "C_is",
            "Crs": "C_rs",
            "Io": "i_0",
            "Omega0": "Omega_0",
        },
        inplace=True,
    )
    return nav_df


def convert_single_nav_dataset_to_dataframe(nav_ds):
    """convert ephemerides from xarray.Dataset to pandas.DataFrame, as required by gnss_lib_py"""
    time = pd.to_datetime(nav_ds["time"].values)
    sv = nav_ds["sv"].values
    SVclockBias = nav_ds["SVclockBias"].values
    SVclockDrift = nav_ds["SVclockDrift"].values
    SVclockDriftRate = nav_ds["SVclockDriftRate"].values
    IODE = nav_ds["IODE"].values
    C_rs = nav_ds["Crs"].values
    deltaN = nav_ds["DeltaN"].values
    M_0 = nav_ds["M0"].values
    C_uc = nav_ds["Cuc"].values
    e = nav_ds["Eccentricity"].values
    C_us = nav_ds["Cus"].values
    sqrtA = nav_ds["sqrtA"].values
    t_oe = nav_ds["Toe"].values
    C_ic = nav_ds["Cic"].values
    Omega_0 = nav_ds["Omega0"].values
    C_is = nav_ds["Cis"].values
    i_0 = nav_ds["Io"].values
    C_rc = nav_ds["Crc"].values
    omega = nav_ds["omega"].values
    OmegaDot = nav_ds["OmegaDot"].values
    IDOT = nav_ds["IDOT"].values
    CodesL2 = nav_ds["CodesL2"].values
    GPSWeek = nav_ds["GPSWeek"].values
    L2Pflag = nav_ds["L2Pflag"].values
    SVacc = nav_ds["SVacc"].values
    health = nav_ds["health"].values
    TGD = nav_ds["TGD"].values
    IODC = nav_ds["IODC"].values
    TransTime = nav_ds["TransTime"].values
    source = nav_ds.filename
<<<<<<< HEAD
    time_gpst_ns = nav_ds['time'].values.astype('datetime64[ms]').astype(datetime) - constants.cGpstEpoch
    time_gpst_ns_np = np.timedelta64(time_gpst_ns)
    t_oc = pd.to_numeric(time_gpst_ns_np).astype('float')*constants.cNanoSecondsPerSecond
=======
    time_gpst_ns = (
        nav_ds["time"].values.astype("datetime64[ms]").astype(datetime) - cGpstEpoch
    )
    time_gpst_ns_np = np.timedelta64(time_gpst_ns)
    t_oc = pd.to_numeric(time_gpst_ns_np).astype("float") * cNanoSecondsPerSecond
>>>>>>> ba01deb1
    t_oc = t_oc - WEEKSEC * np.floor(t_oc / WEEKSEC)

    dataframe_data = {
        "time": time,
        "sv": sv,
        "SVclockBias": SVclockBias,
        "SVclockDrift": SVclockDrift,
        "SVclockDriftRate": SVclockDriftRate,
        "IODE": IODE,
        "C_rs": C_rs,
        "deltaN": deltaN,
        "M_0": M_0,
        "C_uc": C_uc,
        "e": e,
        "C_us": C_us,
        "sqrtA": sqrtA,
        "t_oe": t_oe,
        "C_ic": C_ic,
        "Omega_0": Omega_0,
        "C_is": C_is,
        "i_0": i_0,
        "C_rc": C_rc,
        "omega": omega,
        "OmegaDot": OmegaDot,
        "IDOT": IDOT,
        "CodesL2": CodesL2,
        "GPSWeek": GPSWeek,
        "L2Pflag": L2Pflag,
        "SVacc": SVacc,
        "health": health,
        "TGD": TGD,
        "IODC": IODC,
        "TransTime": TransTime,
        "source": source,
        "t_oc": t_oc,
    }

    nav_df = pd.DataFrame(dataframe_data, index=[0])

    return nav_df


def select_nav_ephemeris(nav_dataset, satellite_id, gpst_datetime):
    """select an ephemeris from a RNX3 nav dataset for a particular sv and time, and return a dataframe

    Input examples:
    nav_dataset = convert_rnx3_nav_file_to_dataset(path_to_rnx3_nav_file)
    satellite_id = np.array('G01', dtype='<U3') # satellite ID for a single satellite,
    gpst_datetime = np.datetime64('2022-01-01T00:00:00.000'), np.datetime64(tow_to_datetime(gps_week, gps_tow))

    Output:
    nav_dataframe: a pandas.dataframe containing the selected ephemeris
    """
    # select ephemeris for right satellite
    nav_dataset_of_requested_satellite_id = nav_dataset.sel(sv=satellite_id)
    # find first ephemeris before date of interest
    ephemeris_index = np.searchsorted(
        nav_dataset_of_requested_satellite_id.time.values, gpst_datetime
    )
    nav_dataset_of_requested_satellite_id_and_time = nav_dataset_of_requested_satellite_id.isel(
        time=ephemeris_index - 1
    )
    # convert to dataframe
    nav_dataframe = convert_single_nav_dataset_to_dataframe(
        nav_dataset_of_requested_satellite_id_and_time
    )

    return nav_dataframe


"""if __name__ == "__main__":"""<|MERGE_RESOLUTION|>--- conflicted
+++ resolved
@@ -57,11 +57,7 @@
     nav_df.reset_index(inplace=True)
     nav_df["source"] = nav_ds.filename
     # convert time to number of elapsed seconds since GPST origin
-<<<<<<< HEAD
     nav_df['t_oc'] = pd.to_numeric(nav_df['time'] - constants.cGpstEpoch) * constants.cNanoSecondsPerSecond
-=======
-    nav_df["t_oc"] = pd.to_numeric(nav_df["time"] - cGpstEpoch) * cNanoSecondsPerSecond
->>>>>>> ba01deb1
     # convert time to number of elapsed seconds since beginning of week
     nav_df["t_oc"] = nav_df["t_oc"] - WEEKSEC * np.floor(nav_df["t_oc"] / WEEKSEC)
     nav_df["time"] = nav_df["time"].dt.tz_localize("UTC")
@@ -119,17 +115,9 @@
     IODC = nav_ds["IODC"].values
     TransTime = nav_ds["TransTime"].values
     source = nav_ds.filename
-<<<<<<< HEAD
     time_gpst_ns = nav_ds['time'].values.astype('datetime64[ms]').astype(datetime) - constants.cGpstEpoch
     time_gpst_ns_np = np.timedelta64(time_gpst_ns)
     t_oc = pd.to_numeric(time_gpst_ns_np).astype('float')*constants.cNanoSecondsPerSecond
-=======
-    time_gpst_ns = (
-        nav_ds["time"].values.astype("datetime64[ms]").astype(datetime) - cGpstEpoch
-    )
-    time_gpst_ns_np = np.timedelta64(time_gpst_ns)
-    t_oc = pd.to_numeric(time_gpst_ns_np).astype("float") * cNanoSecondsPerSecond
->>>>>>> ba01deb1
     t_oc = t_oc - WEEKSEC * np.floor(t_oc / WEEKSEC)
 
     dataframe_data = {
