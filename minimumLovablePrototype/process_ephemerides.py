--- conflicted
+++ resolved
@@ -1,22 +1,10 @@
 import math
-<<<<<<< HEAD
 from gnss_lib_py.utils.sim_gnss import find_sat
-=======
->>>>>>> 497a6f72
 import pandas as pd
 import numpy as np
 import parse_rinex
 import constants
 import helpers
-<<<<<<< HEAD
-
-
-def convert_rnx3_nav_file_to_dataframe(path):
-    # parse RNX3 NAV file using georinex module
-    nav_ds = parse_rinex.load(path, use_caching=True)
-    nav_df = convert_nav_dataset_to_dataframe(nav_ds)
-    return nav_df
-=======
 
 log = helpers.get_logger(__name__)
 
@@ -36,22 +24,6 @@
     "R": "GLONASST",
     "J": "QZSST",
     "I": "IRNWT",
-}
-
-
-def satellite_id_2_system_time_scale(satellite_id):
-    return constellation_2_system_time_scale[satellite_id[0]]
->>>>>>> 497a6f72
-
-
-constellation_2_system_time_scale = {
-    "G": "GPST",
-    "S": "SBAST",
-    "E": "GST",
-    "C": "BDT",
-    "R": "GLONASST",
-    "J": "QZSST",
-    "I": "IRNSST",
 }
 
 
@@ -142,20 +114,16 @@
     nav_df.dropna(how="all", inplace=True)
     nav_df.reset_index(inplace=True)
     nav_df["source"] = nav_ds.filename
-<<<<<<< HEAD
     # georinex adds suffixes to satellite IDs if it sees multiple ephemerides (e.g. F/NAV, I/NAV) for the same
     # satellite and the same timstamp.
     # The downstream code expects three-letter satellite IDs, to remove suffixes.
     nav_df["sv"] = nav_df.apply(
         lambda row: row["sv"][:3], axis=1
     )
-=======
->>>>>>> 497a6f72
 
     nav_df["time_scale"] = nav_df.apply(
         lambda row: satellite_id_2_system_time_scale(row["sv"]), axis=1
     )
-<<<<<<< HEAD
     nav_df["time"] = nav_df.apply(
         lambda row: helpers.timestamp_2_timedelta(row["time"], row["time_scale"]), axis=1
     )
@@ -175,18 +143,6 @@
         if row["time_scale"] == "GLONASST":
             return pd.Timedelta(row["time"])
     nav_df["ephemeris_reference_time_system_time"] = nav_df.apply(extract_toe, axis=1)
-=======
-
-    # TODO Can we be sure that this is always GPST?
-    gpst_s = (
-            pd.to_numeric(nav_df["time"] - constants.cGpstEpoch)
-            / constants.cNanoSecondsPerSecond
-    )
-    # Week second:
-    nav_df["t_oc"] = gpst_s - constants.cSecondsPerWeek * np.floor(
-        gpst_s / constants.cSecondsPerWeek
-    )
->>>>>>> 497a6f72
 
     nav_df.rename(
         columns={
@@ -208,8 +164,7 @@
     return nav_df
 
 
-<<<<<<< HEAD
-def select_nav_ephemeris(nav_dataframe: pd.DataFrame, satellite_id: str, t_system: pd.Timedelta):
+def select_nav_ephemeris(nav_dataframe: pd.DataFrame, satellite_id: str, t_system: pd.Timedelta, obs_type=None):
     """
     select an ephemeris from a RINEX 3 ephemeris dataframe for a particular sv and time, and return the ephemeris.
     """
@@ -217,25 +172,9 @@
     ephemerides_of_requested_sat = nav_dataframe.loc[
         (nav_dataframe["sv"] == satellite_id)
     ]
-=======
-def select_nav_ephemeris(nav_dataframe, satellite_id, gpst_datetime, obs_type=None):
-    """select an ephemeris from a RNX3 nav dataframe for a particular sv and time, and return the ephemeris.
-
-    Input examples:
-    nav_dataset = convert_nav_dataset_to_dataframe(path_to_rnx3_nav_file)
-    satellite_id = np.array('G01', dtype='<U3') # satellite ID for a single satellite,
-    gpst_datetime = np.datetime64('2022-01-01T00:00:00.000'), np.datetime64(tow_to_datetime(gps_week, gps_tow))
-    obs_type = "C1C"
-
-    Output:
-    nav_dataframe: a pandas.dataframe containing the selected ephemeris
-    """
-    ephemerides_of_requested_sat = nav_dataframe[
-        nav_dataframe.sv.str.contains(satellite_id)]
-
     # if the considered satellite is Galileo, there is a need to check which type of ephemeris has to be retrieved (
     # F/NAV or I/NAV)
-    if obs_type is not None and satellite_id[0] == 'E':
+    if obs_type is not None and constellation(satellite_id) == 'E':
         frequency_letter = obs_type[1]
         match frequency_letter:
             case '1' | '7':  # DataSrc >= 512
@@ -246,15 +185,11 @@
                     ephemerides_of_requested_sat.loc[ephemerides_of_requested_sat.DataSrc < constants.cGalileoFnavDataSourceIndicator]
             case _:  # other galileo signals not supported in rnx3
                 log.info(f"Could not retrieve ephemeris for satellite id: {satellite_id} and obs: {obs_type}")
-        # in case of sv values such as 'E25_1', replace by 'E25'
-        ephemerides_of_requested_sat.sv = ephemerides_of_requested_sat.sv.values[0][0:3]
-
->>>>>>> 497a6f72
+
     # Find first ephemeris before time of interest
     ephemerides_of_requested_sat = ephemerides_of_requested_sat.sort_values(by=["time"])
     ephemerides_of_requested_sat_before_requested_time = (
         ephemerides_of_requested_sat.loc[
-<<<<<<< HEAD
             ephemerides_of_requested_sat["time"] < t_system
         ]
     )
@@ -306,57 +241,6 @@
         constants.cGpsIcdSpeedOfLight_mps * offset_s,
         constants.cGpsIcdSpeedOfLight_mps * offset_rate_sps,
     )
-=======
-            ephemerides_of_requested_sat["time"] <= gpst_datetime
-            ]
-    )
-    assert (
-            ephemerides_of_requested_sat_before_requested_time.shape[0] > 0
-    ), f"Did not find ephemeris with timestamp before {gpst_datetime}"
-
-    return ephemerides_of_requested_sat_before_requested_time.iloc[[-1]]
-
-
-def compute_satellite_clock_offset_and_clock_offset_rate(
-        parsed_rinex_3_nav_file: pd.DataFrame,
-        satellite: str,
-        time_constellation_time_ns: pd.Timestamp,
-):
-    ephemeris_df = select_nav_ephemeris(
-        parsed_rinex_3_nav_file, satellite, time_constellation_time_ns.to_datetime64()
-    )
-    # Convert to float64 seconds here, as pandas.Timedelta has only nanosecond resolution
-    time_wrt_ephemeris_epoch_s = pd.Timedelta(
-        time_constellation_time_ns - ephemeris_df["time"].iloc[0]
-    ).total_seconds()
-    if satellite[0] == "R":
-        offset_at_epoch_s = ephemeris_df["SVclockBias"].iloc[0]
-        offset_rate_at_epoch_sps = ephemeris_df["SVrelFreqBias"].iloc[0]
-        offset_acceleration_sps2 = 0
-    elif satellite[0] == "S":
-        # TODO RINEX 3.05 mentions a W0 time offset term for SBAS, where do we get that from?
-        offset_at_epoch_s = ephemeris_df["SVclockBias"].iloc[0]
-        offset_rate_at_epoch_sps = ephemeris_df["SVrelFreqBias"].iloc[0]
-        offset_acceleration_sps2 = 0
-    else:
-        offset_at_epoch_s = ephemeris_df["SVclockBias"].iloc[0]
-        offset_rate_at_epoch_sps = ephemeris_df["SVclockDrift"].iloc[0]
-        offset_acceleration_sps2 = ephemeris_df["SVclockDriftRate"].iloc[0]
-
-    offset_s = (
-            offset_at_epoch_s
-            + offset_rate_at_epoch_sps * time_wrt_ephemeris_epoch_s
-            + offset_acceleration_sps2 * math.pow(time_wrt_ephemeris_epoch_s, 2)
-    )
-    offset_rate_sps = (
-            offset_rate_at_epoch_sps
-            + 2 * offset_acceleration_sps2 * time_wrt_ephemeris_epoch_s
-    )
-
-    return (
-        constants.cGpsIcdSpeedOfLight_mps * offset_s,
-        constants.cGpsIcdSpeedOfLight_mps * offset_rate_sps,
-    )
 
 
 def compute_total_group_delay_rnx3(
@@ -439,5 +323,4 @@
     if np.isnan(gamma):
         log.info(f"Could not retrieve total group delay for satellite id: {satellite} and obs: {obs_type}")
 
-    return group_delay * gamma
->>>>>>> 497a6f72
+    return group_delay * gamma